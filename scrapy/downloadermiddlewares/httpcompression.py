--- conflicted
+++ resolved
@@ -1,15 +1,9 @@
 from __future__ import annotations
 
-<<<<<<< HEAD
-import io
-import zlib
-from typing import TYPE_CHECKING, Any, Dict, List, Optional, Union
-=======
 import warnings
 from itertools import chain
 from logging import getLogger
-from typing import TYPE_CHECKING, List, Optional, Union
->>>>>>> 198f5cf0
+from typing import TYPE_CHECKING, Any, Dict, List, Optional, Union
 
 from scrapy import Request, Spider, signals
 from scrapy.crawler import Crawler
@@ -141,11 +135,7 @@
                 respcls = responsetypes.from_args(
                     headers=response.headers, url=response.url, body=decoded_body
                 )
-<<<<<<< HEAD
-                kwargs: Dict[str, Any] = dict(body=decoded_body)
-=======
-                kwargs = {"cls": respcls, "body": decoded_body}
->>>>>>> 198f5cf0
+                kwargs: Dict[str, Any] = {"cls": respcls, "body": decoded_body}
                 if issubclass(respcls, TextResponse):
                     # force recalculating the encoding until we make sure the
                     # responsetypes guessing is reliable
