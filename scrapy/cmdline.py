import argparse
import cProfile
import inspect
import os
import sys

import pkg_resources

import scrapy
<<<<<<< HEAD
from scrapy.addons import AddonManager
=======
from scrapy.commands import BaseRunSpiderCommand, ScrapyCommand, ScrapyHelpFormatter
>>>>>>> d2e7f6e2
from scrapy.crawler import CrawlerProcess
from scrapy.exceptions import UsageError
from scrapy.utils.misc import walk_modules
from scrapy.utils.project import get_project_settings, inside_project
from scrapy.utils.python import garbage_collect


class ScrapyArgumentParser(argparse.ArgumentParser):
    def _parse_optional(self, arg_string):
        # if starts with -: it means that is a parameter not a argument
        if arg_string[:2] == "-:":
            return None

        return super()._parse_optional(arg_string)


def _iter_command_classes(module_name):
    # TODO: add `name` attribute to commands and merge this function with
    # scrapy.utils.spider.iter_spider_classes
    for module in walk_modules(module_name):
        for obj in vars(module).values():
            if (
                inspect.isclass(obj)
                and issubclass(obj, ScrapyCommand)
                and obj.__module__ == module.__name__
                and obj not in (ScrapyCommand, BaseRunSpiderCommand)
            ):
                yield obj


def _get_commands_from_module(module, inproject):
    d = {}
    for cmd in _iter_command_classes(module):
        if inproject or not cmd.requires_project:
            cmdname = cmd.__module__.split(".")[-1]
            d[cmdname] = cmd()
    return d


def _get_commands_from_entry_points(inproject, group="scrapy.commands"):
    cmds = {}
    for entry_point in pkg_resources.iter_entry_points(group):
        obj = entry_point.load()
        if inspect.isclass(obj):
            cmds[entry_point.name] = obj()
        else:
            raise Exception(f"Invalid entry point {entry_point.name}")
    return cmds


def _get_commands_dict(settings, inproject):
    cmds = _get_commands_from_module("scrapy.commands", inproject)
    cmds.update(_get_commands_from_entry_points(inproject))
    cmds_module = settings["COMMANDS_MODULE"]
    if cmds_module:
        cmds.update(_get_commands_from_module(cmds_module, inproject))
    return cmds


def _pop_command_name(argv):
    i = 0
    for arg in argv[1:]:
        if not arg.startswith("-"):
            del argv[i]
            return arg
        i += 1


def _print_header(settings, inproject):
    version = scrapy.__version__
    if inproject:
        print(f"Scrapy {version} - active project: {settings['BOT_NAME']}\n")

    else:
        print(f"Scrapy {version} - no active project\n")


def _print_commands(settings, inproject):
    _print_header(settings, inproject)
    print("Usage:")
    print("  scrapy <command> [options] [args]\n")
    print("Available commands:")
    cmds = _get_commands_dict(settings, inproject)
    for cmdname, cmdclass in sorted(cmds.items()):
        print(f"  {cmdname:<13} {cmdclass.short_desc()}")
    if not inproject:
        print()
        print("  [ more ]      More commands available when run from project directory")
    print()
    print('Use "scrapy <command> -h" to see more info about a command')


def _print_unknown_command(settings, cmdname, inproject):
    _print_header(settings, inproject)
    print(f"Unknown command: {cmdname}\n")
    print('Use "scrapy" to see available commands')


def _run_print_help(parser, func, *a, **kw):
    try:
        func(*a, **kw)
    except UsageError as e:
        if str(e):
            parser.error(str(e))
        if e.print_help:
            parser.print_help()
        sys.exit(2)


def execute(argv=None, settings=None):
    if argv is None:
        argv = sys.argv

    if settings is None:
        settings = get_project_settings()
        # set EDITOR from environment if available
        try:
            editor = os.environ["EDITOR"]
        except KeyError:
            pass
        else:
            settings["EDITOR"] = editor

    addons = AddonManager()

    inproject = inside_project()
    cmds = _get_commands_dict(settings, inproject)
    cmdname = _pop_command_name(argv)
    if not cmdname:
        _print_commands(settings, inproject)
        sys.exit(0)
    elif cmdname not in cmds:
        _print_unknown_command(settings, cmdname, inproject)
        sys.exit(2)

    cmd = cmds[cmdname]
    parser = ScrapyArgumentParser(
        formatter_class=ScrapyHelpFormatter,
        usage=f"scrapy {cmdname} {cmd.syntax()}",
        conflict_handler="resolve",
        description=cmd.long_desc(),
    )
    settings.setdict(cmd.default_settings, priority="command")
    cmd.settings = settings
    cmd.add_options(parser)
    opts, args = parser.parse_known_args(args=argv[1:])
    _run_print_help(parser, cmd.process_options, args, opts)

    cmd.crawler_process = CrawlerProcess(settings, addons)
    _run_print_help(parser, _run_command, cmd, args, opts)
    sys.exit(cmd.exitcode)


def _run_command(cmd, args, opts):
    if opts.profile:
        _run_command_profiled(cmd, args, opts)
    else:
        cmd.run(args, opts)


def _run_command_profiled(cmd, args, opts):
    if opts.profile:
        sys.stderr.write(f"scrapy: writing cProfile stats to {opts.profile!r}\n")
    loc = locals()
    p = cProfile.Profile()
    p.runctx("cmd.run(args, opts)", globals(), loc)
    if opts.profile:
        p.dump_stats(opts.profile)


if __name__ == "__main__":
    try:
        execute()
    finally:
        # Twisted prints errors in DebugInfo.__del__, but PyPy does not run gc.collect() on exit:
        # http://doc.pypy.org/en/latest/cpython_differences.html
        # ?highlight=gc.collect#differences-related-to-garbage-collection-strategies
        garbage_collect()<|MERGE_RESOLUTION|>--- conflicted
+++ resolved
@@ -7,11 +7,8 @@
 import pkg_resources
 
 import scrapy
-<<<<<<< HEAD
 from scrapy.addons import AddonManager
-=======
 from scrapy.commands import BaseRunSpiderCommand, ScrapyCommand, ScrapyHelpFormatter
->>>>>>> d2e7f6e2
 from scrapy.crawler import CrawlerProcess
 from scrapy.exceptions import UsageError
 from scrapy.utils.misc import walk_modules
@@ -160,7 +157,7 @@
     opts, args = parser.parse_known_args(args=argv[1:])
     _run_print_help(parser, cmd.process_options, args, opts)
 
-    cmd.crawler_process = CrawlerProcess(settings, addons)
+    cmd.crawler_process = CrawlerProcess(settings, addons=addons)
     _run_print_help(parser, _run_command, cmd, args, opts)
     sys.exit(cmd.exitcode)
 
