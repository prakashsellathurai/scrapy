from urllib.parse import urlparse
from unittest import TestCase
import warnings

from scrapy.http import Response, Request
from scrapy.settings import Settings
from scrapy.spiders import Spider
from scrapy.downloadermiddlewares.redirect import RedirectMiddleware
from scrapy.spidermiddlewares.referer import RefererMiddleware, \
    POLICY_NO_REFERRER, POLICY_NO_REFERRER_WHEN_DOWNGRADE, \
    POLICY_SAME_ORIGIN, POLICY_ORIGIN, POLICY_ORIGIN_WHEN_CROSS_ORIGIN, \
    POLICY_SCRAPY_DEFAULT, POLICY_UNSAFE_URL, \
    POLICY_STRICT_ORIGIN, POLICY_STRICT_ORIGIN_WHEN_CROSS_ORIGIN, \
    DefaultReferrerPolicy, \
    NoReferrerPolicy, NoReferrerWhenDowngradePolicy, \
    OriginWhenCrossOriginPolicy, OriginPolicy, \
    StrictOriginWhenCrossOriginPolicy, StrictOriginPolicy, \
    SameOriginPolicy, UnsafeUrlPolicy, ReferrerPolicy


class TestRefererMiddleware(TestCase):

    req_meta = {}
    resp_headers = {}
    settings = {}
    scenarii = [
        ('http://scrapytest.org', 'http://scrapytest.org/', b'http://scrapytest.org'),
    ]

    def setUp(self):
        self.spider = Spider('foo')
        settings = Settings(self.settings)
        self.mw = RefererMiddleware(settings)

    def get_request(self, target):
        return Request(target, meta=self.req_meta)

    def get_response(self, origin):
        return Response(origin, headers=self.resp_headers)

    def test(self):

        for origin, target, referrer in self.scenarii:
            response = self.get_response(origin)
            request = self.get_request(target)
            out = list(self.mw.process_spider_output(response, [request], self.spider))
            self.assertEqual(out[0].headers.get('Referer'), referrer)


class MixinDefault:
    """
    Based on https://www.w3.org/TR/referrer-policy/#referrer-policy-no-referrer-when-downgrade

    with some additional filtering of s3://
    """
    scenarii = [
        ('https://example.com/', 'https://scrapy.org/', b'https://example.com/'),
        ('http://example.com/', 'http://scrapy.org/', b'http://example.com/'),
        ('http://example.com/', 'https://scrapy.org/', b'http://example.com/'),
        ('https://example.com/', 'http://scrapy.org/', None),

        # no credentials leak
        ('http://user:password@example.com/', 'https://scrapy.org/', b'http://example.com/'),

        # no referrer leak for local schemes
        ('file:///home/path/to/somefile.html', 'https://scrapy.org/', None),
        ('file:///home/path/to/somefile.html', 'http://scrapy.org/', None),

        # no referrer leak for s3 origins
        ('s3://mybucket/path/to/data.csv', 'https://scrapy.org/', None),
        ('s3://mybucket/path/to/data.csv', 'http://scrapy.org/', None),
    ]


class MixinNoReferrer:
    scenarii = [
        ('https://example.com/page.html', 'https://example.com/', None),
        ('http://www.example.com/', 'https://scrapy.org/', None),
        ('http://www.example.com/', 'http://scrapy.org/', None),
        ('https://www.example.com/', 'http://scrapy.org/', None),
        ('file:///home/path/to/somefile.html', 'http://scrapy.org/', None),
    ]


class MixinNoReferrerWhenDowngrade:
    scenarii = [
        # TLS to TLS: send non-empty referrer
        ('https://example.com/page.html', 'https://not.example.com/', b'https://example.com/page.html'),
        ('https://example.com/page.html', 'https://scrapy.org/', b'https://example.com/page.html'),
        ('https://example.com:443/page.html', 'https://scrapy.org/', b'https://example.com/page.html'),
        ('https://example.com:444/page.html', 'https://scrapy.org/', b'https://example.com:444/page.html'),
        ('ftps://example.com/urls.zip', 'https://scrapy.org/', b'ftps://example.com/urls.zip'),

        # TLS to non-TLS: do not send referrer
        ('https://example.com/page.html', 'http://not.example.com/', None),
        ('https://example.com/page.html', 'http://scrapy.org/', None),
        ('ftps://example.com/urls.zip', 'http://scrapy.org/', None),

        # non-TLS to TLS or non-TLS: send referrer
        ('http://example.com/page.html', 'https://not.example.com/', b'http://example.com/page.html'),
        ('http://example.com/page.html', 'https://scrapy.org/', b'http://example.com/page.html'),
        ('http://example.com:8080/page.html', 'https://scrapy.org/', b'http://example.com:8080/page.html'),
        ('http://example.com:80/page.html', 'http://not.example.com/', b'http://example.com/page.html'),
        ('http://example.com/page.html', 'http://scrapy.org/', b'http://example.com/page.html'),
        ('http://example.com:443/page.html', 'http://scrapy.org/', b'http://example.com:443/page.html'),
        ('ftp://example.com/urls.zip', 'http://scrapy.org/', b'ftp://example.com/urls.zip'),
        ('ftp://example.com/urls.zip', 'https://scrapy.org/', b'ftp://example.com/urls.zip'),

        # test for user/password stripping
        ('http://user:password@example.com/page.html', 'https://not.example.com/', b'http://example.com/page.html'),
    ]


class MixinSameOrigin:
    scenarii = [
        # Same origin (protocol, host, port): send referrer
        ('https://example.com/page.html', 'https://example.com/not-page.html', b'https://example.com/page.html'),
        ('http://example.com/page.html', 'http://example.com/not-page.html', b'http://example.com/page.html'),
        ('https://example.com:443/page.html', 'https://example.com/not-page.html', b'https://example.com/page.html'),
        ('http://example.com:80/page.html', 'http://example.com/not-page.html', b'http://example.com/page.html'),
        ('http://example.com/page.html', 'http://example.com:80/not-page.html', b'http://example.com/page.html'),
<<<<<<< HEAD
        (
            'http://example.com:8888/page.html',
            'http://example.com:8888/not-page.html',
            b'http://example.com:8888/page.html',
        ),
=======
        ('http://example.com:8888/page.html', 'http://example.com:8888/not-page.html', b'http://example.com:8888/page.html'),
>>>>>>> 94d7ad76

        # Different host: do NOT send referrer
        ('https://example.com/page.html', 'https://not.example.com/otherpage.html', None),
        ('http://example.com/page.html', 'http://not.example.com/otherpage.html', None),
        ('http://example.com/page.html', 'http://www.example.com/otherpage.html', None),

        # Different port: do NOT send referrer
        ('https://example.com:444/page.html', 'https://example.com/not-page.html', None),
        ('http://example.com:81/page.html', 'http://example.com/not-page.html', None),
        ('http://example.com/page.html', 'http://example.com:81/not-page.html', None),

        # Different protocols: do NOT send refferer
        ('https://example.com/page.html', 'http://example.com/not-page.html', None),
        ('https://example.com/page.html', 'http://not.example.com/', None),
        ('ftps://example.com/urls.zip', 'https://example.com/not-page.html', None),
        ('ftp://example.com/urls.zip', 'http://example.com/not-page.html', None),
        ('ftps://example.com/urls.zip', 'https://example.com/not-page.html', None),

        # test for user/password stripping
<<<<<<< HEAD
        ('https://user:password@example.com/page.html', 'http://example.com/not-page.html', None),
        (
            'https://user:password@example.com/page.html',
            'https://example.com/not-page.html',
            b'https://example.com/page.html',
        ),
=======
        ('https://user:password@example.com/page.html', 'https://example.com/not-page.html', b'https://example.com/page.html'),
        ('https://user:password@example.com/page.html', 'http://example.com/not-page.html', None),
>>>>>>> 94d7ad76
    ]


class MixinOrigin:
    scenarii = [
        # TLS or non-TLS to TLS or non-TLS: referrer origin is sent (yes, even for downgrades)
        ('https://example.com/page.html', 'https://example.com/not-page.html', b'https://example.com/'),
        ('https://example.com/page.html', 'https://scrapy.org', b'https://example.com/'),
        ('https://example.com/page.html', 'http://scrapy.org', b'https://example.com/'),
        ('http://example.com/page.html', 'http://scrapy.org', b'http://example.com/'),

        # test for user/password stripping
        ('https://user:password@example.com/page.html', 'http://scrapy.org', b'https://example.com/'),
    ]


class MixinStrictOrigin:
    scenarii = [
        # TLS or non-TLS to TLS or non-TLS: referrer origin is sent but not for downgrades
        ('https://example.com/page.html', 'https://example.com/not-page.html', b'https://example.com/'),
        ('https://example.com/page.html', 'https://scrapy.org', b'https://example.com/'),
        ('http://example.com/page.html', 'http://scrapy.org', b'http://example.com/'),

        # downgrade: send nothing
        ('https://example.com/page.html', 'http://scrapy.org', None),

        # upgrade: send origin
        ('http://example.com/page.html', 'https://scrapy.org', b'http://example.com/'),

        # test for user/password stripping
        ('https://user:password@example.com/page.html', 'https://scrapy.org', b'https://example.com/'),
        ('https://user:password@example.com/page.html', 'http://scrapy.org', None),
    ]


class MixinOriginWhenCrossOrigin:
    scenarii = [
        # Same origin (protocol, host, port): send referrer
        ('https://example.com/page.html', 'https://example.com/not-page.html', b'https://example.com/page.html'),
        ('http://example.com/page.html', 'http://example.com/not-page.html', b'http://example.com/page.html'),
        ('https://example.com:443/page.html', 'https://example.com/not-page.html', b'https://example.com/page.html'),
        ('http://example.com:80/page.html', 'http://example.com/not-page.html', b'http://example.com/page.html'),
        ('http://example.com/page.html', 'http://example.com:80/not-page.html', b'http://example.com/page.html'),
<<<<<<< HEAD
        (
            'http://example.com:8888/page.html',
            'http://example.com:8888/not-page.html',
            b'http://example.com:8888/page.html',
        ),
=======
        ('http://example.com:8888/page.html', 'http://example.com:8888/not-page.html', b'http://example.com:8888/page.html'),
>>>>>>> 94d7ad76

        # Different host: send origin as referrer
        ('https://example2.com/page.html', 'https://scrapy.org/otherpage.html', b'https://example2.com/'),
        ('https://example2.com/page.html', 'https://not.example2.com/otherpage.html', b'https://example2.com/'),
        ('http://example2.com/page.html', 'http://not.example2.com/otherpage.html', b'http://example2.com/'),
        # exact match required
        ('http://example2.com/page.html', 'http://www.example2.com/otherpage.html', b'http://example2.com/'),

        # Different port: send origin as referrer
        ('https://example3.com:444/page.html', 'https://example3.com/not-page.html', b'https://example3.com:444/'),
        ('http://example3.com:81/page.html', 'http://example3.com/not-page.html', b'http://example3.com:81/'),

        # Different protocols: send origin as referrer
        ('https://example4.com/page.html', 'http://example4.com/not-page.html', b'https://example4.com/'),
        ('https://example4.com/page.html', 'http://not.example4.com/', b'https://example4.com/'),
        ('ftps://example4.com/urls.zip', 'https://example4.com/not-page.html', b'ftps://example4.com/'),
        ('ftp://example4.com/urls.zip', 'http://example4.com/not-page.html', b'ftp://example4.com/'),
        ('ftps://example4.com/urls.zip', 'https://example4.com/not-page.html', b'ftps://example4.com/'),

        # test for user/password stripping
<<<<<<< HEAD
        (
            'https://user:password@example5.com/page.html',
            'https://example5.com/not-page.html',
            b'https://example5.com/page.html',
        ),
        # TLS to non-TLS downgrade: send origin
        (
            'https://user:password@example5.com/page.html',
            'http://example5.com/not-page.html',
            b'https://example5.com/',
        ),
=======
        ('https://user:password@example5.com/page.html', 'https://example5.com/not-page.html', b'https://example5.com/page.html'),
        # TLS to non-TLS downgrade: send origin
        ('https://user:password@example5.com/page.html', 'http://example5.com/not-page.html', b'https://example5.com/'),
>>>>>>> 94d7ad76
    ]


class MixinStrictOriginWhenCrossOrigin:
    scenarii = [
        # Same origin (protocol, host, port): send referrer
        ('https://example.com/page.html', 'https://example.com/not-page.html', b'https://example.com/page.html'),
        ('http://example.com/page.html', 'http://example.com/not-page.html', b'http://example.com/page.html'),
        ('https://example.com:443/page.html', 'https://example.com/not-page.html', b'https://example.com/page.html'),
        ('http://example.com:80/page.html', 'http://example.com/not-page.html', b'http://example.com/page.html'),
        ('http://example.com/page.html', 'http://example.com:80/not-page.html', b'http://example.com/page.html'),
<<<<<<< HEAD
        (
            'http://example.com:8888/page.html',
            'http://example.com:8888/not-page.html',
            b'http://example.com:8888/page.html',
        ),
=======
        ('http://example.com:8888/page.html', 'http://example.com:8888/not-page.html', b'http://example.com:8888/page.html'),
>>>>>>> 94d7ad76

        # Different host: send origin as referrer
        ('https://example2.com/page.html', 'https://scrapy.org/otherpage.html', b'https://example2.com/'),
        ('https://example2.com/page.html', 'https://not.example2.com/otherpage.html', b'https://example2.com/'),
        ('http://example2.com/page.html', 'http://not.example2.com/otherpage.html', b'http://example2.com/'),
        # exact match required
        ('http://example2.com/page.html', 'http://www.example2.com/otherpage.html', b'http://example2.com/'),

        # Different port: send origin as referrer
        ('https://example3.com:444/page.html', 'https://example3.com/not-page.html', b'https://example3.com:444/'),
        ('http://example3.com:81/page.html', 'http://example3.com/not-page.html', b'http://example3.com:81/'),

        # downgrade
        ('https://example4.com/page.html', 'http://example4.com/not-page.html', None),
        ('https://example4.com/page.html', 'http://not.example4.com/', None),

        # non-TLS to non-TLS
        ('ftp://example4.com/urls.zip', 'http://example4.com/not-page.html', b'ftp://example4.com/'),

        # upgrade
        ('http://example4.com/page.html', 'https://example4.com/not-page.html', b'http://example4.com/'),
        ('http://example4.com/page.html', 'https://not.example4.com/', b'http://example4.com/'),

        # Different protocols: send origin as referrer
        ('ftps://example4.com/urls.zip', 'https://example4.com/not-page.html', b'ftps://example4.com/'),
        ('ftps://example4.com/urls.zip', 'https://example4.com/not-page.html', b'ftps://example4.com/'),

        # test for user/password stripping
<<<<<<< HEAD
        (
            'https://user:password@example5.com/page.html',
            'https://example5.com/not-page.html',
            b'https://example5.com/page.html',
        ),
=======
        ('https://user:password@example5.com/page.html', 'https://example5.com/not-page.html', b'https://example5.com/page.html'),
>>>>>>> 94d7ad76

        # TLS to non-TLS downgrade: send nothing
        ('https://user:password@example5.com/page.html', 'http://example5.com/not-page.html', None),
    ]


class MixinUnsafeUrl:
    scenarii = [
        # TLS to TLS: send referrer
        ('https://example.com/sekrit.html', 'http://not.example.com/', b'https://example.com/sekrit.html'),
        ('https://example1.com/page.html', 'https://not.example1.com/', b'https://example1.com/page.html'),
        ('https://example1.com/page.html', 'https://scrapy.org/', b'https://example1.com/page.html'),
        ('https://example1.com:443/page.html', 'https://scrapy.org/', b'https://example1.com/page.html'),
        ('https://example1.com:444/page.html', 'https://scrapy.org/', b'https://example1.com:444/page.html'),
        ('ftps://example1.com/urls.zip', 'https://scrapy.org/', b'ftps://example1.com/urls.zip'),

        # TLS to non-TLS: send referrer (yes, it's unsafe)
        ('https://example2.com/page.html', 'http://not.example2.com/', b'https://example2.com/page.html'),
        ('https://example2.com/page.html', 'http://scrapy.org/', b'https://example2.com/page.html'),
        ('ftps://example2.com/urls.zip', 'http://scrapy.org/', b'ftps://example2.com/urls.zip'),

        # non-TLS to TLS or non-TLS: send referrer (yes, it's unsafe)
        ('http://example3.com/page.html', 'https://not.example3.com/', b'http://example3.com/page.html'),
        ('http://example3.com/page.html', 'https://scrapy.org/', b'http://example3.com/page.html'),
        ('http://example3.com:8080/page.html', 'https://scrapy.org/', b'http://example3.com:8080/page.html'),
        ('http://example3.com:80/page.html', 'http://not.example3.com/', b'http://example3.com/page.html'),
        ('http://example3.com/page.html', 'http://scrapy.org/', b'http://example3.com/page.html'),
        ('http://example3.com:443/page.html', 'http://scrapy.org/', b'http://example3.com:443/page.html'),
        ('ftp://example3.com/urls.zip', 'http://scrapy.org/', b'ftp://example3.com/urls.zip'),
        ('ftp://example3.com/urls.zip', 'https://scrapy.org/', b'ftp://example3.com/urls.zip'),

        # test for user/password stripping
<<<<<<< HEAD
        (
            'http://user:password@example4.com/page.html',
            'https://not.example4.com/',
            b'http://example4.com/page.html',
        ),
        (
            'https://user:password@example4.com/page.html',
            'http://scrapy.org/',
            b'https://example4.com/page.html',
        ),
=======
        ('http://user:password@example4.com/page.html', 'https://not.example4.com/', b'http://example4.com/page.html'),
        ('https://user:password@example4.com/page.html', 'http://scrapy.org/', b'https://example4.com/page.html'),
>>>>>>> 94d7ad76
    ]


class TestRefererMiddlewareDefault(MixinDefault, TestRefererMiddleware):
    pass


# --- Tests using settings to set policy using class path
class TestSettingsNoReferrer(MixinNoReferrer, TestRefererMiddleware):
    settings = {'REFERRER_POLICY': 'scrapy.spidermiddlewares.referer.NoReferrerPolicy'}


class TestSettingsNoReferrerWhenDowngrade(MixinNoReferrerWhenDowngrade, TestRefererMiddleware):
    settings = {'REFERRER_POLICY': 'scrapy.spidermiddlewares.referer.NoReferrerWhenDowngradePolicy'}


class TestSettingsSameOrigin(MixinSameOrigin, TestRefererMiddleware):
    settings = {'REFERRER_POLICY': 'scrapy.spidermiddlewares.referer.SameOriginPolicy'}


class TestSettingsOrigin(MixinOrigin, TestRefererMiddleware):
    settings = {'REFERRER_POLICY': 'scrapy.spidermiddlewares.referer.OriginPolicy'}


class TestSettingsStrictOrigin(MixinStrictOrigin, TestRefererMiddleware):
    settings = {'REFERRER_POLICY': 'scrapy.spidermiddlewares.referer.StrictOriginPolicy'}


class TestSettingsOriginWhenCrossOrigin(MixinOriginWhenCrossOrigin, TestRefererMiddleware):
    settings = {'REFERRER_POLICY': 'scrapy.spidermiddlewares.referer.OriginWhenCrossOriginPolicy'}


class TestSettingsStrictOriginWhenCrossOrigin(MixinStrictOriginWhenCrossOrigin, TestRefererMiddleware):
    settings = {'REFERRER_POLICY': 'scrapy.spidermiddlewares.referer.StrictOriginWhenCrossOriginPolicy'}


class TestSettingsUnsafeUrl(MixinUnsafeUrl, TestRefererMiddleware):
    settings = {'REFERRER_POLICY': 'scrapy.spidermiddlewares.referer.UnsafeUrlPolicy'}


class CustomPythonOrgPolicy(ReferrerPolicy):
    """
    A dummy policy that returns referrer as http(s)://python.org
    depending on the scheme of the target URL.
    """
    def referrer(self, response, request):
        scheme = urlparse(request).scheme
        if scheme == 'https':
            return b'https://python.org/'
        elif scheme == 'http':
            return b'http://python.org/'


class TestSettingsCustomPolicy(TestRefererMiddleware):
    settings = {'REFERRER_POLICY': 'tests.test_spidermiddleware_referer.CustomPythonOrgPolicy'}
    scenarii = [
        ('https://example.com/', 'https://scrapy.org/', b'https://python.org/'),
        ('http://example.com/', 'http://scrapy.org/', b'http://python.org/'),
        ('http://example.com/', 'https://scrapy.org/', b'https://python.org/'),
        ('https://example.com/', 'http://scrapy.org/', b'http://python.org/'),
        ('file:///home/path/to/somefile.html', 'https://scrapy.org/', b'https://python.org/'),
        ('file:///home/path/to/somefile.html', 'http://scrapy.org/', b'http://python.org/'),

    ]


# --- Tests using Request meta dict to set policy
class TestRequestMetaDefault(MixinDefault, TestRefererMiddleware):
    req_meta = {'referrer_policy': POLICY_SCRAPY_DEFAULT}


class TestRequestMetaNoReferrer(MixinNoReferrer, TestRefererMiddleware):
    req_meta = {'referrer_policy': POLICY_NO_REFERRER}


class TestRequestMetaNoReferrerWhenDowngrade(MixinNoReferrerWhenDowngrade, TestRefererMiddleware):
    req_meta = {'referrer_policy': POLICY_NO_REFERRER_WHEN_DOWNGRADE}


class TestRequestMetaSameOrigin(MixinSameOrigin, TestRefererMiddleware):
    req_meta = {'referrer_policy': POLICY_SAME_ORIGIN}


class TestRequestMetaOrigin(MixinOrigin, TestRefererMiddleware):
    req_meta = {'referrer_policy': POLICY_ORIGIN}


class TestRequestMetaSrictOrigin(MixinStrictOrigin, TestRefererMiddleware):
    req_meta = {'referrer_policy': POLICY_STRICT_ORIGIN}


class TestRequestMetaOriginWhenCrossOrigin(MixinOriginWhenCrossOrigin, TestRefererMiddleware):
    req_meta = {'referrer_policy': POLICY_ORIGIN_WHEN_CROSS_ORIGIN}


class TestRequestMetaStrictOriginWhenCrossOrigin(MixinStrictOriginWhenCrossOrigin, TestRefererMiddleware):
    req_meta = {'referrer_policy': POLICY_STRICT_ORIGIN_WHEN_CROSS_ORIGIN}


class TestRequestMetaUnsafeUrl(MixinUnsafeUrl, TestRefererMiddleware):
    req_meta = {'referrer_policy': POLICY_UNSAFE_URL}


class TestRequestMetaPredecence001(MixinUnsafeUrl, TestRefererMiddleware):
    settings = {'REFERRER_POLICY': 'scrapy.spidermiddlewares.referer.SameOriginPolicy'}
    req_meta = {'referrer_policy': POLICY_UNSAFE_URL}


class TestRequestMetaPredecence002(MixinNoReferrer, TestRefererMiddleware):
    settings = {'REFERRER_POLICY': 'scrapy.spidermiddlewares.referer.NoReferrerWhenDowngradePolicy'}
    req_meta = {'referrer_policy': POLICY_NO_REFERRER}


class TestRequestMetaPredecence003(MixinUnsafeUrl, TestRefererMiddleware):
    settings = {'REFERRER_POLICY': 'scrapy.spidermiddlewares.referer.OriginWhenCrossOriginPolicy'}
    req_meta = {'referrer_policy': POLICY_UNSAFE_URL}


class TestRequestMetaSettingFallback(TestCase):

    params = [
        (
            # When an unknown policy is referenced in Request.meta
            # (here, a typo error),
            # the policy defined in settings takes precedence
            {'REFERRER_POLICY': 'scrapy.spidermiddlewares.referer.OriginWhenCrossOriginPolicy'},
            {},
            {'referrer_policy': 'ssscrapy-default'},
            OriginWhenCrossOriginPolicy,
            True
        ),
        (
            # same as above but with string value for settings policy
            {'REFERRER_POLICY': 'origin-when-cross-origin'},
            {},
            {'referrer_policy': 'ssscrapy-default'},
            OriginWhenCrossOriginPolicy,
            True
        ),
        (
            # request meta references a wrong policy but it is set,
            # so the Referrer-Policy header in response is not used,
            # and the settings' policy is applied
            {'REFERRER_POLICY': 'origin-when-cross-origin'},
            {'Referrer-Policy': 'unsafe-url'},
            {'referrer_policy': 'ssscrapy-default'},
            OriginWhenCrossOriginPolicy,
            True
        ),
        (
            # here, request meta does not set the policy
            # so response headers take precedence
            {'REFERRER_POLICY': 'origin-when-cross-origin'},
            {'Referrer-Policy': 'unsafe-url'},
            {},
            UnsafeUrlPolicy,
            False
        ),
        (
            # here, request meta does not set the policy,
            # but response headers also use an unknown policy,
            # so the settings' policy is used
            {'REFERRER_POLICY': 'origin-when-cross-origin'},
            {'Referrer-Policy': 'unknown'},
            {},
            OriginWhenCrossOriginPolicy,
            True
        )
    ]

    def test(self):

        origin = 'http://www.scrapy.org'
        target = 'http://www.example.com'

        for settings, response_headers, request_meta, policy_class, check_warning in self.params[3:]:
            spider = Spider('foo')
            mw = RefererMiddleware(Settings(settings))

            response = Response(origin, headers=response_headers)
            request = Request(target, meta=request_meta)

            with warnings.catch_warnings(record=True) as w:
                policy = mw.policy(response, request)
                self.assertIsInstance(policy, policy_class)

                if check_warning:
                    self.assertEqual(len(w), 1)
                    self.assertEqual(w[0].category, RuntimeWarning, w[0].message)


class TestSettingsPolicyByName(TestCase):

    def test_valid_name(self):
        for s, p in [
                (POLICY_SCRAPY_DEFAULT, DefaultReferrerPolicy),
                (POLICY_NO_REFERRER, NoReferrerPolicy),
                (POLICY_NO_REFERRER_WHEN_DOWNGRADE, NoReferrerWhenDowngradePolicy),
                (POLICY_SAME_ORIGIN, SameOriginPolicy),
                (POLICY_ORIGIN, OriginPolicy),
                (POLICY_STRICT_ORIGIN, StrictOriginPolicy),
                (POLICY_ORIGIN_WHEN_CROSS_ORIGIN, OriginWhenCrossOriginPolicy),
                (POLICY_STRICT_ORIGIN_WHEN_CROSS_ORIGIN, StrictOriginWhenCrossOriginPolicy),
                (POLICY_UNSAFE_URL, UnsafeUrlPolicy),
            ]:
            settings = Settings({'REFERRER_POLICY': s})
            mw = RefererMiddleware(settings)
            self.assertEqual(mw.default_policy, p)

    def test_valid_name_casevariants(self):
        for s, p in [
                (POLICY_SCRAPY_DEFAULT, DefaultReferrerPolicy),
                (POLICY_NO_REFERRER, NoReferrerPolicy),
                (POLICY_NO_REFERRER_WHEN_DOWNGRADE, NoReferrerWhenDowngradePolicy),
                (POLICY_SAME_ORIGIN, SameOriginPolicy),
                (POLICY_ORIGIN, OriginPolicy),
                (POLICY_STRICT_ORIGIN, StrictOriginPolicy),
                (POLICY_ORIGIN_WHEN_CROSS_ORIGIN, OriginWhenCrossOriginPolicy),
                (POLICY_STRICT_ORIGIN_WHEN_CROSS_ORIGIN, StrictOriginWhenCrossOriginPolicy),
                (POLICY_UNSAFE_URL, UnsafeUrlPolicy),
            ]:
            settings = Settings({'REFERRER_POLICY': s.upper()})
            mw = RefererMiddleware(settings)
            self.assertEqual(mw.default_policy, p)

    def test_invalid_name(self):
        settings = Settings({'REFERRER_POLICY': 'some-custom-unknown-policy'})
        with self.assertRaises(RuntimeError):
            mw = RefererMiddleware(settings)


class TestPolicyHeaderPredecence001(MixinUnsafeUrl, TestRefererMiddleware):
    settings = {'REFERRER_POLICY': 'scrapy.spidermiddlewares.referer.SameOriginPolicy'}
    resp_headers = {'Referrer-Policy': POLICY_UNSAFE_URL.upper()}


class TestPolicyHeaderPredecence002(MixinNoReferrer, TestRefererMiddleware):
    settings = {'REFERRER_POLICY': 'scrapy.spidermiddlewares.referer.NoReferrerWhenDowngradePolicy'}
    resp_headers = {'Referrer-Policy': POLICY_NO_REFERRER.swapcase()}


class TestPolicyHeaderPredecence003(MixinNoReferrerWhenDowngrade, TestRefererMiddleware):
    settings = {'REFERRER_POLICY': 'scrapy.spidermiddlewares.referer.OriginWhenCrossOriginPolicy'}
    resp_headers = {'Referrer-Policy': POLICY_NO_REFERRER_WHEN_DOWNGRADE.title()}


class TestPolicyHeaderPredecence004(MixinNoReferrerWhenDowngrade, TestRefererMiddleware):
    """
    The empty string means "no-referrer-when-downgrade"
    """
    settings = {'REFERRER_POLICY': 'scrapy.spidermiddlewares.referer.OriginWhenCrossOriginPolicy'}
    resp_headers = {'Referrer-Policy': ''}


class TestReferrerOnRedirect(TestRefererMiddleware):

    settings = {'REFERRER_POLICY': 'scrapy.spidermiddlewares.referer.UnsafeUrlPolicy'}
    scenarii = [
        (
            'http://scrapytest.org/1',      # parent
            'http://scrapytest.org/2',      # target
            (
                # redirections: code, URL
                (301, 'http://scrapytest.org/3'),
                (301, 'http://scrapytest.org/4'),
            ),
            b'http://scrapytest.org/1',  # expected initial referer
            b'http://scrapytest.org/1',  # expected referer for the redirection request
        ),
        (
            'https://scrapytest.org/1',
            'https://scrapytest.org/2',
            (
                # redirecting to non-secure URL
                (301, 'http://scrapytest.org/3'),
            ),
            b'https://scrapytest.org/1',
            b'https://scrapytest.org/1',
        ),
        (
            'https://scrapytest.org/1',
            'https://scrapytest.com/2',
            (
                # redirecting to non-secure URL: different origin
                (301, 'http://scrapytest.com/3'),
            ),
            b'https://scrapytest.org/1',
            b'https://scrapytest.org/1',
        ),
    ]

    def setUp(self):
        self.spider = Spider('foo')
        settings = Settings(self.settings)
        self.referrermw = RefererMiddleware(settings)
        self.redirectmw = RedirectMiddleware(settings)

    def test(self):

        for parent, target, redirections, init_referrer, final_referrer in self.scenarii:
            response = self.get_response(parent)
            request = self.get_request(target)

            out = list(self.referrermw.process_spider_output(response, [request], self.spider))
            self.assertEqual(out[0].headers.get('Referer'), init_referrer)

            for status, url in redirections:
                response = Response(request.url, headers={'Location': url}, status=status)
                request = self.redirectmw.process_response(request, response, self.spider)
                self.referrermw.request_scheduled(request, self.spider)

            assert isinstance(request, Request)
            self.assertEqual(request.headers.get('Referer'), final_referrer)


class TestReferrerOnRedirectNoReferrer(TestReferrerOnRedirect):
    """
    No Referrer policy never sets the "Referer" header.
    HTTP redirections should not change that.
    """
    settings = {'REFERRER_POLICY': 'no-referrer'}
    scenarii = [
        (
            'http://scrapytest.org/1',      # parent
            'http://scrapytest.org/2',      # target
            (
                # redirections: code, URL
                (301, 'http://scrapytest.org/3'),
                (301, 'http://scrapytest.org/4'),
            ),
            None,  # expected initial "Referer"
            None,  # expected "Referer" for the redirection request
        ),
        (
            'https://scrapytest.org/1',
            'https://scrapytest.org/2',
            (
                (301, 'http://scrapytest.org/3'),
            ),
            None,
            None,
        ),
        (
            'https://scrapytest.org/1',
            'https://example.com/2',    # different origin
            (
                (301, 'http://scrapytest.com/3'),
            ),
            None,
            None,
        ),
    ]


class TestReferrerOnRedirectSameOrigin(TestReferrerOnRedirect):
    """
    Same Origin policy sends the full URL as "Referer" if the target origin
    is the same as the parent response (same protocol, same domain, same port).

    HTTP redirections to a different domain or a lower secure level
    should have the "Referer" removed.
    """
    settings = {'REFERRER_POLICY': 'same-origin'}
    scenarii = [
        (
            'http://scrapytest.org/101',      # origin
            'http://scrapytest.org/102',      # target
            (
                # redirections: code, URL
                (301, 'http://scrapytest.org/103'),
                (301, 'http://scrapytest.org/104'),
            ),
            b'http://scrapytest.org/101',  # expected initial "Referer"
            b'http://scrapytest.org/101',  # expected referer for the redirection request
        ),
        (
            'https://scrapytest.org/201',
            'https://scrapytest.org/202',
            (
                # redirecting from secure to non-secure URL == different origin
                (301, 'http://scrapytest.org/203'),
            ),
            b'https://scrapytest.org/201',
            None,
        ),
        (
            'https://scrapytest.org/301',
            'https://scrapytest.org/302',
            (
                # different domain == different origin
                (301, 'http://example.com/303'),
            ),
            b'https://scrapytest.org/301',
            None,
        ),
    ]


class TestReferrerOnRedirectStrictOrigin(TestReferrerOnRedirect):
    """
    Strict Origin policy will always send the "origin" as referrer
    (think of it as the parent URL without the path part),
    unless the security level is lower and no "Referer" is sent.

    Redirections from secure to non-secure URLs should have the
    "Referrer" header removed if necessary.
    """
    settings = {'REFERRER_POLICY': POLICY_STRICT_ORIGIN}
    scenarii = [
        (
            'http://scrapytest.org/101',
            'http://scrapytest.org/102',
            (
                (301, 'http://scrapytest.org/103'),
                (301, 'http://scrapytest.org/104'),
            ),
            b'http://scrapytest.org/',  # send origin
            b'http://scrapytest.org/',  # redirects to same origin: send origin
        ),
        (
            'https://scrapytest.org/201',
            'https://scrapytest.org/202',
            (
                # redirecting to non-secure URL: no referrer
                (301, 'http://scrapytest.org/203'),
            ),
            b'https://scrapytest.org/',
            None,
        ),
        (
            'https://scrapytest.org/301',
            'https://scrapytest.org/302',
            (
                # redirecting to non-secure URL (different domain): no referrer
                (301, 'http://example.com/303'),
            ),
            b'https://scrapytest.org/',
            None,
        ),
        (
            'http://scrapy.org/401',
            'http://example.com/402',
            (
                (301, 'http://scrapytest.org/403'),
            ),
            b'http://scrapy.org/',
            b'http://scrapy.org/',
        ),
        (
            'https://scrapy.org/501',
            'https://example.com/502',
            (
                # HTTPS all along, so origin referrer is kept as-is
                (301, 'https://google.com/503'),
                (301, 'https://facebook.com/504'),
            ),
            b'https://scrapy.org/',
            b'https://scrapy.org/',
        ),
        (
            'https://scrapytest.org/601',
            'http://scrapytest.org/602',                # TLS to non-TLS: no referrer
            (
                (301, 'https://scrapytest.org/603'),    # TLS URL again: (still) no referrer
            ),
            None,
            None,
        ),
    ]


class TestReferrerOnRedirectOriginWhenCrossOrigin(TestReferrerOnRedirect):
    """
    Origin When Cross-Origin policy sends the full URL as "Referer",
    unless the target's origin is different (different domain, different protocol)
    in which case only the origin is sent.

    Redirections to a different origin should strip the "Referer"
    to the parent origin.
    """
    settings = {'REFERRER_POLICY': POLICY_ORIGIN_WHEN_CROSS_ORIGIN}
    scenarii = [
        (
            'http://scrapytest.org/101',      # origin
            'http://scrapytest.org/102',      # target + redirection
            (
                # redirections: code, URL
                (301, 'http://scrapytest.org/103'),
                (301, 'http://scrapytest.org/104'),
            ),
            b'http://scrapytest.org/101',  # expected initial referer
            b'http://scrapytest.org/101',  # expected referer for the redirection request
        ),
        (
            'https://scrapytest.org/201',
            'https://scrapytest.org/202',
            (
                # redirecting to non-secure URL: send origin
                (301, 'http://scrapytest.org/203'),
            ),
            b'https://scrapytest.org/201',
            b'https://scrapytest.org/',
        ),
        (
            'https://scrapytest.org/301',
            'https://scrapytest.org/302',
            (
                # redirecting to non-secure URL (different domain): send origin
                (301, 'http://example.com/303'),
            ),
            b'https://scrapytest.org/301',
            b'https://scrapytest.org/',
        ),
        (
            'http://scrapy.org/401',
            'http://example.com/402',
            (
                (301, 'http://scrapytest.org/403'),
            ),
            b'http://scrapy.org/',
            b'http://scrapy.org/',
        ),
        (
            'https://scrapy.org/501',
            'https://example.com/502',
            (
                # all different domains: send origin
                (301, 'https://google.com/503'),
                (301, 'https://facebook.com/504'),
            ),
            b'https://scrapy.org/',
            b'https://scrapy.org/',
        ),
        (
            'https://scrapytest.org/301',
            'http://scrapytest.org/302',                # TLS to non-TLS: send origin
            (
                (301, 'https://scrapytest.org/303'),    # TLS URL again: send origin (also)
            ),
            b'https://scrapytest.org/',
            b'https://scrapytest.org/',
        ),
    ]


class TestReferrerOnRedirectStrictOriginWhenCrossOrigin(TestReferrerOnRedirect):
    """
    Strict Origin When Cross-Origin policy sends the full URL as "Referer",
    unless the target's origin is different (different domain, different protocol)
    in which case only the origin is sent...
    Unless there's also a downgrade in security and then the "Referer" header
    is not sent.

    Redirections to a different origin should strip the "Referer" to the parent origin,
    and from https:// to http:// will remove the "Referer" header.
    """
    settings = {'REFERRER_POLICY': POLICY_STRICT_ORIGIN_WHEN_CROSS_ORIGIN}
    scenarii = [
        (
            'http://scrapytest.org/101',      # origin
            'http://scrapytest.org/102',      # target + redirection
            (
                # redirections: code, URL
                (301, 'http://scrapytest.org/103'),
                (301, 'http://scrapytest.org/104'),
            ),
            b'http://scrapytest.org/101',  # expected initial referer
            b'http://scrapytest.org/101',  # expected referer for the redirection request
        ),
        (
            'https://scrapytest.org/201',
            'https://scrapytest.org/202',
            (
                # redirecting to non-secure URL: do not send the "Referer" header
                (301, 'http://scrapytest.org/203'),
            ),
            b'https://scrapytest.org/201',
            None,
        ),
        (
            'https://scrapytest.org/301',
            'https://scrapytest.org/302',
            (
                # redirecting to non-secure URL (different domain): send origin
                (301, 'http://example.com/303'),
            ),
            b'https://scrapytest.org/301',
            None,
        ),
        (
            'http://scrapy.org/401',
            'http://example.com/402',
            (
                (301, 'http://scrapytest.org/403'),
            ),
            b'http://scrapy.org/',
            b'http://scrapy.org/',
        ),
        (
            'https://scrapy.org/501',
            'https://example.com/502',
            (
                # all different domains: send origin
                (301, 'https://google.com/503'),
                (301, 'https://facebook.com/504'),
            ),
            b'https://scrapy.org/',
            b'https://scrapy.org/',
        ),
        (
            'https://scrapytest.org/601',
            'http://scrapytest.org/602',                # TLS to non-TLS: do not send "Referer"
            (
                (301, 'https://scrapytest.org/603'),    # TLS URL again: (still) send nothing
            ),
            None,
            None,
        ),
    ]<|MERGE_RESOLUTION|>--- conflicted
+++ resolved
@@ -119,15 +119,11 @@
         ('https://example.com:443/page.html', 'https://example.com/not-page.html', b'https://example.com/page.html'),
         ('http://example.com:80/page.html', 'http://example.com/not-page.html', b'http://example.com/page.html'),
         ('http://example.com/page.html', 'http://example.com:80/not-page.html', b'http://example.com/page.html'),
-<<<<<<< HEAD
         (
             'http://example.com:8888/page.html',
             'http://example.com:8888/not-page.html',
             b'http://example.com:8888/page.html',
         ),
-=======
-        ('http://example.com:8888/page.html', 'http://example.com:8888/not-page.html', b'http://example.com:8888/page.html'),
->>>>>>> 94d7ad76
 
         # Different host: do NOT send referrer
         ('https://example.com/page.html', 'https://not.example.com/otherpage.html', None),
@@ -147,17 +143,12 @@
         ('ftps://example.com/urls.zip', 'https://example.com/not-page.html', None),
 
         # test for user/password stripping
-<<<<<<< HEAD
         ('https://user:password@example.com/page.html', 'http://example.com/not-page.html', None),
         (
             'https://user:password@example.com/page.html',
             'https://example.com/not-page.html',
             b'https://example.com/page.html',
         ),
-=======
-        ('https://user:password@example.com/page.html', 'https://example.com/not-page.html', b'https://example.com/page.html'),
-        ('https://user:password@example.com/page.html', 'http://example.com/not-page.html', None),
->>>>>>> 94d7ad76
     ]
 
 
@@ -201,15 +192,11 @@
         ('https://example.com:443/page.html', 'https://example.com/not-page.html', b'https://example.com/page.html'),
         ('http://example.com:80/page.html', 'http://example.com/not-page.html', b'http://example.com/page.html'),
         ('http://example.com/page.html', 'http://example.com:80/not-page.html', b'http://example.com/page.html'),
-<<<<<<< HEAD
         (
             'http://example.com:8888/page.html',
             'http://example.com:8888/not-page.html',
             b'http://example.com:8888/page.html',
         ),
-=======
-        ('http://example.com:8888/page.html', 'http://example.com:8888/not-page.html', b'http://example.com:8888/page.html'),
->>>>>>> 94d7ad76
 
         # Different host: send origin as referrer
         ('https://example2.com/page.html', 'https://scrapy.org/otherpage.html', b'https://example2.com/'),
@@ -230,7 +217,6 @@
         ('ftps://example4.com/urls.zip', 'https://example4.com/not-page.html', b'ftps://example4.com/'),
 
         # test for user/password stripping
-<<<<<<< HEAD
         (
             'https://user:password@example5.com/page.html',
             'https://example5.com/not-page.html',
@@ -242,11 +228,6 @@
             'http://example5.com/not-page.html',
             b'https://example5.com/',
         ),
-=======
-        ('https://user:password@example5.com/page.html', 'https://example5.com/not-page.html', b'https://example5.com/page.html'),
-        # TLS to non-TLS downgrade: send origin
-        ('https://user:password@example5.com/page.html', 'http://example5.com/not-page.html', b'https://example5.com/'),
->>>>>>> 94d7ad76
     ]
 
 
@@ -258,15 +239,11 @@
         ('https://example.com:443/page.html', 'https://example.com/not-page.html', b'https://example.com/page.html'),
         ('http://example.com:80/page.html', 'http://example.com/not-page.html', b'http://example.com/page.html'),
         ('http://example.com/page.html', 'http://example.com:80/not-page.html', b'http://example.com/page.html'),
-<<<<<<< HEAD
         (
             'http://example.com:8888/page.html',
             'http://example.com:8888/not-page.html',
             b'http://example.com:8888/page.html',
         ),
-=======
-        ('http://example.com:8888/page.html', 'http://example.com:8888/not-page.html', b'http://example.com:8888/page.html'),
->>>>>>> 94d7ad76
 
         # Different host: send origin as referrer
         ('https://example2.com/page.html', 'https://scrapy.org/otherpage.html', b'https://example2.com/'),
@@ -295,15 +272,11 @@
         ('ftps://example4.com/urls.zip', 'https://example4.com/not-page.html', b'ftps://example4.com/'),
 
         # test for user/password stripping
-<<<<<<< HEAD
         (
             'https://user:password@example5.com/page.html',
             'https://example5.com/not-page.html',
             b'https://example5.com/page.html',
         ),
-=======
-        ('https://user:password@example5.com/page.html', 'https://example5.com/not-page.html', b'https://example5.com/page.html'),
->>>>>>> 94d7ad76
 
         # TLS to non-TLS downgrade: send nothing
         ('https://user:password@example5.com/page.html', 'http://example5.com/not-page.html', None),
@@ -336,7 +309,6 @@
         ('ftp://example3.com/urls.zip', 'https://scrapy.org/', b'ftp://example3.com/urls.zip'),
 
         # test for user/password stripping
-<<<<<<< HEAD
         (
             'http://user:password@example4.com/page.html',
             'https://not.example4.com/',
@@ -347,10 +319,6 @@
             'http://scrapy.org/',
             b'https://example4.com/page.html',
         ),
-=======
-        ('http://user:password@example4.com/page.html', 'https://not.example4.com/', b'http://example4.com/page.html'),
-        ('https://user:password@example4.com/page.html', 'http://scrapy.org/', b'https://example4.com/page.html'),
->>>>>>> 94d7ad76
     ]
 
 
