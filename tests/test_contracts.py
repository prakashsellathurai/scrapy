--- conflicted
+++ resolved
@@ -29,6 +29,7 @@
     name = 'custom_form'
 
     def adjust_request_args(self, args):
+        args['request_cls'] = FormRequest
         args['formdata'] = {'name': 'scrapy'}
         return args
 
@@ -223,16 +224,14 @@
         self.assertFalse(self.results.failures)
         self.assertTrue(self.results.errors)
 
-<<<<<<< HEAD
     def test_form_contract(self):
         spider = TestSpider()
         request = self.conman.from_method(spider.custom_form, self.results)
         self.assertEqual(request.method, 'POST')
         self.assertIsInstance(request, FormRequest)
-=======
+
     def test_inherited_contracts(self):
         spider = InheritsTestSpider()
 
         requests = self.conman.from_spider(spider, self.results)
-        self.assertTrue(requests)
->>>>>>> c7654f7c
+        self.assertTrue(requests)