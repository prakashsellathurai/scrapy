--- conflicted
+++ resolved
@@ -293,16 +293,10 @@
 
     def test_unmatched_path_stays_the_same(self):
         with warnings.catch_warnings(record=True) as w:
-<<<<<<< HEAD
-            output = update_classpath('scrapy.unmatched.Path')
-        self.assertEqual(output, 'scrapy.unmatched.Path')
-        self.assertEqual(len(w), 0)
-
-    def test_returns_nonstring(self):
-        for notastring in [None, True, [1, 2, 3], object()]:
-            self.assertEqual(update_classpath(notastring), notastring)
-=======
             output = update_classpath("scrapy.unmatched.Path")
         self.assertEqual(output, "scrapy.unmatched.Path")
         self.assertEqual(len(w), 0)
->>>>>>> d2e7f6e2
+
+    def test_returns_nonstring(self):
+        for notastring in [None, True, [1, 2, 3], object()]:
+            self.assertEqual(update_classpath(notastring), notastring)